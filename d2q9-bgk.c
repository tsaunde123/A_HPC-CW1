--- conflicted
+++ resolved
@@ -100,18 +100,11 @@
 int timestep(const t_param params, t_speed* cells, t_speed* tmp_cells, int* obstacles, t_speed* halo_cells, int* halo_obs, int local_nrows, int local_ncols, int size, int rank, int halo_local_nrows, int halo_local_ncols, int nlr_nrows, t_speed* halo_temp, MPI_Status status, int top,
  int bottom);
 int accelerate_flow(const t_param params, t_speed* cells, int* obstacles, t_speed* halo_cells, int* halo_obs, int local_nrows);
-<<<<<<< HEAD
-int propagate(const t_param params, t_speed* cells, t_speed* tmp_cells, t_speed* halo_cells, int local_ncols, int local_nrows, int nlr_nrows, int halo_local_nrows, int halo_local_ncols, int rank, int size);
-int rebound(const t_param params, t_speed* cells, t_speed* tmp_cells, int* obstacles, int local_nrows, int local_ncols, int* halo_obs,
-            t_speed* halo_cells, int rank, int size, int nlr_nrows);
-int collision(const t_param params, t_speed* cells, t_speed* tmp_cells, int* obstacles);
-=======
 int propagate(const t_param params, t_speed* cells, t_speed* tmp_cells, t_speed* halo_cells, int local_ncols, int local_nrows, int nlr_nrows, int halo_local_nrows, int halo_local_ncols, int rank, int size, t_speed* halo_temp);
 int rebound(const t_param params, t_speed* cells, t_speed* tmp_cells, int* obstacles, int local_nrows, int local_ncols, int* halo_obs,
             t_speed* halo_cells, int rank, int size, int nlr_nrows, t_speed* halo_temp);
 int collision(const t_param params, t_speed* cells, t_speed* tmp_cells, int* obstacles, int local_nrows, int local_ncols, int* halo_obs,
               t_speed* halo_temp, t_speed* halo_cells);
->>>>>>> 2f99d348
 int write_values(const t_param params, t_speed* cells, int* obstacles, float* av_vels);
 
 /* Halo exchange method */
@@ -352,7 +345,7 @@
   return EXIT_SUCCESS;
 }
 
-int timestep(const t_param params, t_speed* cells, t_speed* tmp_cells, int* obstacles, t_speed* halo_cells, int* halo_obs, int local_nrows, int local_ncols, int size, int rank, int halo_local_nrows, int halo_local_ncols, int nlr_nrows, t_speed* halo_temp, MPI_Status status, int top, 
+int timestep(const t_param params, t_speed* cells, t_speed* tmp_cells, int* obstacles, t_speed* halo_cells, int* halo_obs, int local_nrows, int local_ncols, int size, int rank, int halo_local_nrows, int halo_local_ncols, int nlr_nrows, t_speed* halo_temp, MPI_Status status, int top,
  int bottom)
 {
   if(size == params.ny){
@@ -368,15 +361,9 @@
   halo_ex(halo_cells, halo_local_ncols, halo_local_nrows, status, local_nrows, local_ncols, top, bottom);
 
   //accelerate_flow(params, cells, obstacles, halo_cells, halo_obs, local_nrows);
-<<<<<<< HEAD
-  propagate(params, cells, tmp_cells, halo_cells, local_ncols, local_nrows, nlr_nrows, halo_local_nrows, halo_local_ncols, rank, size);
-  rebound(params, cells, tmp_cells, obstacles, local_nrows, local_ncols, halo_obs, halo_cells, rank, size, nlr_nrows);
-  collision(params, cells, tmp_cells, obstacles);
-=======
   propagate(params, cells, tmp_cells, halo_cells, local_ncols, local_nrows, nlr_nrows, halo_local_nrows, halo_local_ncols, rank, size, halo_temp);
   rebound(params, cells, tmp_cells, obstacles, local_nrows, local_ncols, halo_obs, halo_cells, rank, size, nlr_nrows, halo_temp);
   collision(params, cells, tmp_cells, obstacles, local_nrows, local_ncols, halo_obs, halo_temp, halo_cells);
->>>>>>> 2f99d348
   return EXIT_SUCCESS;
 }
 
@@ -445,22 +432,22 @@
     for (int ii = 0; ii < params.nx; ii++)
     {
       // determine indices of axis-direction neighbours
-      // respecting periodic boundary conditions (wrap around) 
+      // respecting periodic boundary conditions (wrap around)
       int y_n = (jj + 1) % params.ny;
       int x_e = (ii + 1) % params.nx;
       int y_s = (jj == 0) ? (jj + params.ny - 1) : (jj - 1);
       int x_w = (ii == 0) ? (ii + params.nx - 1) : (ii - 1);
       // propagate densities from neighbouring cells, following
       // appropriate directions of travel and writing into
-      // scratch space grid 
+      // scratch space grid
       tmp_cells[ii + jj*params.nx].speeds[0] = cells[ii + jj*params.nx].speeds[0]; // central cell, no movement
-      tmp_cells[ii + jj*params.nx].speeds[1] = cells[x_w + jj*params.nx].speeds[1]; // east 
-      tmp_cells[ii + jj*params.nx].speeds[2] = cells[ii + y_s*params.nx].speeds[2]; // north 
-      tmp_cells[ii + jj*params.nx].speeds[3] = cells[x_e + jj*params.nx].speeds[3]; // west 
-      tmp_cells[ii + jj*params.nx].speeds[4] = cells[ii + y_n*params.nx].speeds[4]; // south 
-      tmp_cells[ii + jj*params.nx].speeds[5] = cells[x_w + y_s*params.nx].speeds[5]; // north-east 
-      tmp_cells[ii + jj*params.nx].speeds[6] = cells[x_e + y_s*params.nx].speeds[6]; // north-west 
-      tmp_cells[ii + jj*params.nx].speeds[7] = cells[x_e + y_n*params.nx].speeds[7]; // south-west 
+      tmp_cells[ii + jj*params.nx].speeds[1] = cells[x_w + jj*params.nx].speeds[1]; // east
+      tmp_cells[ii + jj*params.nx].speeds[2] = cells[ii + y_s*params.nx].speeds[2]; // north
+      tmp_cells[ii + jj*params.nx].speeds[3] = cells[x_e + jj*params.nx].speeds[3]; // west
+      tmp_cells[ii + jj*params.nx].speeds[4] = cells[ii + y_n*params.nx].speeds[4]; // south
+      tmp_cells[ii + jj*params.nx].speeds[5] = cells[x_w + y_s*params.nx].speeds[5]; // north-east
+      tmp_cells[ii + jj*params.nx].speeds[6] = cells[x_e + y_s*params.nx].speeds[6]; // north-west
+      tmp_cells[ii + jj*params.nx].speeds[7] = cells[x_e + y_n*params.nx].speeds[7]; // south-west
       tmp_cells[ii + jj*params.nx].speeds[8] = cells[x_w + y_n*params.nx].speeds[8]; // south-east/
     }
   }*/
@@ -489,46 +476,13 @@
 }
 
 int rebound(const t_param params, t_speed* cells, t_speed* tmp_cells, int* obstacles, int local_nrows, int local_ncols, int* halo_obs,
-<<<<<<< HEAD
-            t_speed* halo_cells, int rank, int size, int nlr_nrows)
-{
-  /* loop over the cells in the grid */
-  for (int jj = 0; jj < local_nrows; jj++)
-=======
             t_speed* halo_cells, int rank, int size, int nlr_nrows, t_speed* halo_temp)
 {
   /* //loop over the cells in the grid
   for (int jj = 0; jj < params.ny; jj++)
->>>>>>> 2f99d348
   {
     for (int ii = 0; ii < local_ncols; ii++)
     {
-<<<<<<< HEAD
-      /* if the cell contains an obstacle */
-      if (halo_obs[jj*params.nx + ii])
-      {
-        /* called after propagate, so taking values from scratch space
-        ** mirroring, and writing into main grid */
-        if(rank == size - 1){
-          halo_cells[ii + (jj+1)*params.nx].speeds[1] = tmp_cells[ii + jj*params.nx + (rank*local_ncols*nlr_nrows)].speeds[3];
-          halo_cells[ii + (jj+1)*params.nx].speeds[2] = tmp_cells[ii + jj*params.nx + (rank*local_ncols*nlr_nrows)].speeds[4];
-          halo_cells[ii + (jj+1)*params.nx].speeds[3] = tmp_cells[ii + jj*params.nx + (rank*local_ncols*nlr_nrows)].speeds[1];
-          halo_cells[ii + (jj+1)*params.nx].speeds[4] = tmp_cells[ii + jj*params.nx + (rank*local_ncols*nlr_nrows)].speeds[2];
-          halo_cells[ii + (jj+1)*params.nx].speeds[5] = tmp_cells[ii + jj*params.nx + (rank*local_ncols*nlr_nrows)].speeds[7];
-          halo_cells[ii + (jj+1)*params.nx].speeds[6] = tmp_cells[ii + jj*params.nx + (rank*local_ncols*nlr_nrows)].speeds[8];
-          halo_cells[ii + (jj+1)*params.nx].speeds[7] = tmp_cells[ii + jj*params.nx + (rank*local_ncols*nlr_nrows)].speeds[5];
-          halo_cells[ii + (jj+1)*params.nx].speeds[8] = tmp_cells[ii + jj*params.nx + (rank*local_ncols*nlr_nrows)].speeds[6];
-        } else {
-          halo_cells[ii + (jj+1)*params.nx].speeds[1] = tmp_cells[ii + jj*params.nx + (rank*local_ncols*local_nrows)].speeds[3];
-          halo_cells[ii + (jj+1)*params.nx].speeds[2] = tmp_cells[ii + jj*params.nx + (rank*local_ncols*local_nrows)].speeds[4];
-          halo_cells[ii + (jj+1)*params.nx].speeds[3] = tmp_cells[ii + jj*params.nx + (rank*local_ncols*local_nrows)].speeds[1];
-          halo_cells[ii + (jj+1)*params.nx].speeds[4] = tmp_cells[ii + jj*params.nx + (rank*local_ncols*local_nrows)].speeds[2];
-          halo_cells[ii + (jj+1)*params.nx].speeds[5] = tmp_cells[ii + jj*params.nx + (rank*local_ncols*local_nrows)].speeds[7];
-          halo_cells[ii + (jj+1)*params.nx].speeds[6] = tmp_cells[ii + jj*params.nx + (rank*local_ncols*local_nrows)].speeds[8];
-          halo_cells[ii + (jj+1)*params.nx].speeds[7] = tmp_cells[ii + jj*params.nx + (rank*local_ncols*local_nrows)].speeds[5];
-          halo_cells[ii + (jj+1)*params.nx].speeds[8] = tmp_cells[ii + jj*params.nx + (rank*local_ncols*local_nrows)].speeds[6];
-	}
-=======
       // if the cell contains an obstacle
       if (obstacles[jj*params.nx + ii])
       {
@@ -542,7 +496,6 @@
         cells[ii + jj*params.nx].speeds[6] = tmp_cells[ii + jj*params.nx].speeds[8];
         cells[ii + jj*params.nx].speeds[7] = tmp_cells[ii + jj*params.nx].speeds[5];
         cells[ii + jj*params.nx].speeds[8] = tmp_cells[ii + jj*params.nx].speeds[6];
->>>>>>> 2f99d348
       }
     }
   }*/
@@ -722,7 +675,7 @@
       }
     }
   }
-  
+
   if(rank == MASTER){
     for(int source = 1; source < size; source++){
       MPI_Recv(&recv_tot_u, 1, MPI_FLOAT, source, 0, MPI_COMM_WORLD, &status);
@@ -742,7 +695,7 @@
 
 float final_av_velocity(const t_param params, t_speed* cells, int* obstacles)
 {
-  int    tot_cells = 0; 
+  int    tot_cells = 0;
   float tot_u;
 
   tot_u = 0.f;
@@ -786,7 +739,7 @@
 void halo_ex(t_speed* halo_cells, int halo_local_ncols, int halo_local_nrows, MPI_Status status, int local_nrows, int local_ncols, int top,
              int bottom)
 {
-  
+
   t_speed* sendbuf = (t_speed*)malloc(sizeof(t_speed) * local_ncols);
   t_speed* recvbuf = (t_speed*)malloc(sizeof(t_speed) * local_ncols);
   //Send top, receive bottom
