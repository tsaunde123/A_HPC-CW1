/*
** Code to implement a d2q9-bgk lattice boltzmann scheme.
** 'd2' inidates a 2-dimensional grid, and
** 'q9' indicates 9 velocities per grid cell.
** 'bgk' refers to the Bhatnagar-Gross-Krook collision step.
**
** The 'speeds' in each cell are numbered as follows:
**
** 6 2 5
**  \|/
** 3-0-1
**  /|\
** 7 4 8
**
** A 2D grid:
**
**           cols
**       --- --- ---
**      | D | E | F |
** rows  --- --- ---
**      | A | B | C |
**       --- --- ---
**
** 'unwrapped' in row major order to give a 1D array:
**
**  --- --- --- --- --- ---
** | A | B | C | D | E | F |
**  --- --- --- --- --- ---
**
** Grid indicies are:
**
**          ny
**          ^       cols(ii)
**          |  ----- ----- -----
**          | | ... | ... | etc |
**          |  ----- ----- -----
** rows(jj) | | 1,0 | 1,1 | 1,2 |
**          |  ----- ----- -----
**          | | 0,0 | 0,1 | 0,2 |
**          |  ----- ----- -----
**          ----------------------> nx
**
** Note the names of the input parameter and obstacle files
** are passed on the command line, e.g.:
**
**   ./d2q9-bgk input.params obstacles.dat
**
** Be sure to adjust the grid dimensions in the parameter file
** if you choose a different obstacle file.
*/

#include <stdio.h>
#include <stdlib.h>
#include <math.h>
#include <time.h>
#include <sys/time.h>
#include <sys/resource.h>
#include <mpi.h>
#include <string.h>

#define NSPEEDS         9
#define FINALSTATEFILE  "final_state.dat"
#define AVVELSFILE      "av_vels.dat"
#define MASTER          0
#define NTYPES          1  /* the number of intrinsic types in our derived type */


/* struct to hold the parameter values */
typedef struct
{
  int    nx;            /* no. of cells in x-direction */
  int    ny;            /* no. of cells in y-direction */
  int    maxIters;      /* no. of iterations */
  int    reynolds_dim;  /* dimension for Reynolds number */
  float density;       /* density per link */
  float accel;         /* density redistribution */
  float omega;         /* relaxation parameter */
} t_param;

/* struct to hold the 'speed' values */
typedef struct
{
  float speeds[NSPEEDS];
} t_speed;

/*
** function prototypes
*/

/* load params, allocate memory, load obstacles & initialise fluid particle densities */
int initialise(const char* paramfile, const char* obstaclefile,
               t_param* params, t_speed** cells_ptr, t_speed** tmp_cells_ptr,
               int** obstacles_ptr, float** av_vels_ptr, int rank);

int calc_ncols_from_rank(int rank, int size, int numRows);

/*
** The main calculation methods.
** timestep calls, in order, the functions:
** accelerate_flow(), propagate(), rebound() & collision()
*/
int timestep(const t_param params, t_speed* cells, t_speed* tmp_cells, int* obstacles, t_speed* halo_cells, int* halo_obs, int local_nrows, int local_ncols, int size, int rank, int halo_local_nrows, int halo_local_ncols, int nlr_nrows, t_speed* halo_temp, MPI_Status status, int top,
 int bottom, MPI_Datatype MPI_cell_type);
int accelerate_flow(const t_param params, t_speed* cells, int* obstacles, t_speed* halo_cells, int* halo_obs, int local_nrows);
int propagate(const t_param params, t_speed* cells, t_speed* tmp_cells, t_speed* halo_cells, int local_ncols, int local_nrows, int nlr_nrows, int halo_local_nrows, int halo_local_ncols, int rank, int size, t_speed* halo_temp);
int rebound(const t_param params, t_speed* cells, t_speed* tmp_cells, int* obstacles, int local_nrows, int local_ncols, int* halo_obs,
            t_speed* halo_cells, int rank, int size, int nlr_nrows, t_speed* halo_temp);
int collision(const t_param params, t_speed* cells, t_speed* tmp_cells, int* obstacles, int local_nrows, int local_ncols, int* halo_obs,
              t_speed* halo_temp, t_speed* halo_cells);
int write_values(const t_param params, t_speed* cells, int* obstacles, float* av_vels);

/* Halo exchange method */
void halo_ex(t_speed* halo_cells, int halo_local_ncols, int halo_local_nrows, MPI_Status status, int local_nrows, int local_ncols, int top, int bottom, MPI_Datatype MPI_cell_type);

/* finalise, including freeing up allocated memory */
int finalise(const t_param* params, t_speed** cells_ptr, t_speed** tmp_cells_ptr,
             int** obstacles_ptr, float** av_vels_ptr);

/* Sum all the densities in the grid.
** The total should remain constant from one timestep to the next. */
float total_density(const t_param params, t_speed* cells);

/* compute average velocity */
float final_av_velocity(const t_param params, t_speed* cells, int* obstacles);
float av_velocity(const t_param params, t_speed* cells, int* obstacles, int local_nrows, int local_ncols, t_speed* halo_cells, int rank,
                  int size, MPI_Status status, int* halo_obs);

/* calculate Reynolds number */
float calc_reynolds(const t_param params, t_speed* cells, int* obstacles);

/* utility functions */
void die(const char* message, const int line, const char* file);
void usage(const char* exe);

/*
** main program:
** initialise, timestep loop, finalise
*/
int main(int argc, char* argv[])
{
  char*    paramfile = NULL;    /* name of the input parameter file */
  char*    obstaclefile = NULL; /* name of a the input obstacle file */
  t_param  params;              /* struct to hold parameter values */
  t_speed* cells     = NULL;    /* grid containing fluid densities */
  t_speed* tmp_cells = NULL;    /* scratch space */
  int*     obstacles = NULL;    /* grid indicating which cells are blocked */
  float* av_vels   = NULL;     /* a record of the av. velocity computed for each timestep */
  struct timeval timstr;        /* structure to hold elapsed time */
  struct rusage ru;             /* structure to hold CPU time--system and user */
  double tic, toc;              /* floating point numbers to calculate elapsed wallclock time */
  double usrtim;                /* floating point number to record elapsed user CPU time */
  double systim;                /* floating point number to record elapsed system CPU time */
  int rank;                     /* 'rank' of process among it's cohort */
  int size;                     /* size of cohort, i.e. num processes started */
  MPI_Status status;     /* struct used by MPI_Recv */
  int local_nrows;       /* number of rows apportioned to this rank */
  int local_ncols;       /* number of columns apportioned to this rank */
  int remote_nrows;      /* number of columns apportioned to a remote rank */
  int nlr_nrows;         /* so last rank know num rows in other ranks */
  t_speed* sendbuf;       /* buffer to hold values to send */
  t_speed* recvbuf;       /* buffer to hold received values */
  t_speed* printbuf;      /* buffer to hold values for printing */


  /* parse the command line */
  if (argc != 3)
  {
    usage(argv[0]);
  }
  else
  {
    paramfile = argv[1];
    obstaclefile = argv[2];
  }

  /*MPI_Init( &argc, &argv );

  MPI_Comm_size( MPI_COMM_WORLD, &size );
  MPI_Comm_rank( MPI_COMM_WORLD, &rank );

  if(rank == Master){
    // initialise our data structures and load values from file
    initialise(paramfile, obstaclefile, &params, &cells, &tmp_cells, &obstacles, &av_vels);
  }*/

  MPI_Init( &argc, &argv );
  MPI_Comm_size( MPI_COMM_WORLD, &size );

  MPI_Datatype types[NTYPES] = {MPI_FLOAT}; //NTYPES=1 for now
  int blocklengths[NTYPES] = {NSPEEDS};
  MPI_Datatype MPI_cell_type;
  MPI_Aint     offsets[NTYPES];
  offsets[0] = offsetof(t_speed, speeds);

  MPI_Type_create_struct(NTYPES, blocklengths, offsets, types, &MPI_cell_type);
  MPI_Type_commit(&MPI_cell_type);

  MPI_Comm_rank( MPI_COMM_WORLD, &rank );


  /* initialise our data structures and load values from file */
  initialise(paramfile, obstaclefile, &params, &cells, &tmp_cells, &obstacles, &av_vels, rank);

  int top = (rank + 1) % size;
  int bottom = (rank == MASTER) ? (rank + size - 1) : (rank - 1);
  local_nrows = calc_ncols_from_rank(rank, size, params.ny);
  local_ncols = params.nx;
  int tag = 0;

  sendbuf = (t_speed*)malloc(sizeof(t_speed) * local_ncols);
  recvbuf = (t_speed*)malloc(sizeof(t_speed) * local_ncols);
  /* The last rank has the most columns apportioned.
     printbuf must be big enough to hold this number */
  remote_nrows = calc_ncols_from_rank(size-1, size, params.ny);
  printbuf = (t_speed*)malloc(sizeof(t_speed) * (remote_nrows + 2));
  nlr_nrows = calc_ncols_from_rank(MASTER, size, params.ny);

  t_speed* halo_cells = (t_speed*)malloc(sizeof(t_speed) * (local_nrows+2) * local_ncols);
  int halo_local_nrows = local_nrows + 2;
  int halo_local_ncols = local_ncols;
  int* halo_obs = (int*)malloc(sizeof(int) * local_nrows * local_ncols);
  t_speed* halo_temp = (t_speed*)malloc(sizeof(t_speed) * local_nrows * local_ncols);

  t_speed* sendcbuf = (t_speed*)malloc(sizeof(t_speed) * local_nrows * local_ncols);
  t_speed* recvcbuf = (t_speed*)malloc(sizeof(t_speed) * local_nrows * local_ncols);
  int* sendobuf = (int*)malloc(sizeof(int) * local_nrows * local_ncols);
  int* recvobuf = (int*)malloc(sizeof(int) * local_nrows * local_ncols);
  //t_speed* sendtbuf = (t_speed*)malloc(sizeof(t_speed) * local_nrows * local_ncols);
  //t_speed* recvtbuf = (t_speed*)malloc(sizeof(t_speed) * local_nrows * local_ncols);

  if(rank == MASTER){
    for(int jj = 0; jj < local_ncols*local_nrows; jj++){
      halo_cells[jj+(1*local_ncols)] = cells[jj + (rank*(local_nrows*local_ncols))];
      halo_obs[jj] = obstacles[jj + (rank*(local_nrows*local_ncols))];
    }
    //memcpy( void* dest, const void* src, std::size_t count );
    for(int dest = 1; dest < size; dest++){
      if(dest == size-1){
        // t_speed* sendbuf = (t_speed*)malloc(sizeof(t_speed) * remote_nrows * local_ncols);
        // int* sendobuf = (int*)malloc(sizeof(int) * remote_nrows * local_ncols);
        for(int jj = 0; jj < remote_nrows * local_ncols; jj++){
          sendcbuf[jj] = cells[jj + (dest*(local_nrows*local_ncols))];
          sendobuf[jj] = obstacles[jj + (dest*(local_nrows*local_ncols))];
        }
        MPI_Send(sendcbuf, remote_nrows*local_ncols, MPI_cell_type, dest, tag, MPI_COMM_WORLD);
        MPI_Send(sendobuf, remote_nrows*local_ncols, MPI_INT, dest, tag, MPI_COMM_WORLD);
      } else{
        // t_speed* sendcbuf = (t_speed*)malloc(sizeof(t_speed) * local_nrows * local_ncols);
        // int* sendobuf = (int*)malloc(sizeof(int) * local_nrows * local_ncols);
        for(int jj = 0; jj < local_nrows * local_ncols; jj++){
          sendcbuf[jj] = cells[jj + (dest*(local_nrows*local_nrows))];
          sendobuf[jj] = obstacles[jj + (dest*(local_nrows*local_ncols))];
        }
        MPI_Send(sendcbuf, local_nrows*local_ncols, MPI_cell_type, dest, tag, MPI_COMM_WORLD);
        MPI_Send(sendobuf, local_nrows*local_ncols, MPI_INT, dest, tag, MPI_COMM_WORLD);
      }
    }
  } else {
    if(rank == size-1){
      // t_speed* rcvcbuf = (t_speed*)malloc(sizeof(t_speed) * remote_nrows * local_ncols);
      // int* rcvobuf = (int*)malloc(sizeof(int) * remote_nrows * local_ncols);
      MPI_Recv(recvcbuf, remote_nrows*local_ncols, MPI_cell_type, MASTER, tag, MPI_COMM_WORLD, &status);
      for(int jj = 0; jj < local_nrows * halo_local_ncols; jj++){
        halo_cells[jj + halo_local_ncols*1] = recvcbuf[jj];
      }
      MPI_Recv(recvobuf, remote_nrows*local_ncols, MPI_INT, MASTER, tag, MPI_COMM_WORLD, &status);
      for(int jj = 0; jj < local_nrows*local_ncols; jj++){
        halo_obs[jj] = recvobuf[jj];
      }
    } else {
      // t_speed* rcvcbuf = (t_speed*)malloc(sizeof(t_speed) * local_nrows * local_ncols);
      // int* rcvobuf = (int*)malloc(sizeof(int) * local_nrows * local_ncols);
      MPI_Recv(recvcbuf,local_nrows*local_ncols, MPI_cell_type, MASTER, tag, MPI_COMM_WORLD, &status);
      for(int jj = 0; jj < local_nrows * halo_local_ncols; jj++){
        halo_cells[jj + halo_local_ncols*1] = recvcbuf[jj];
      }
      MPI_Recv(recvobuf, local_nrows*halo_local_ncols, MPI_INT, MASTER, tag, MPI_COMM_WORLD, &status);
      for(int jj = 0; jj < local_nrows*local_ncols; jj++){
        halo_obs[jj] = recvobuf[jj];
      }
    }
  }

  /* iterate for maxIters timesteps */
  gettimeofday(&timstr, NULL);
  tic = timstr.tv_sec + (timstr.tv_usec / 1000000.0);

  for (int tt = 0; tt < params.maxIters; tt++)
  {
    timestep(params, cells, tmp_cells, obstacles, halo_cells, halo_obs, local_nrows, local_ncols, size, rank, halo_local_nrows, halo_local_ncols, nlr_nrows, halo_temp, status, top, bottom, MPI_cell_type);
    //av_vels[tt] = av_velocity(params, cells, obstacles);
    av_vels[tt] = av_velocity(params, cells, obstacles, local_nrows, local_ncols, halo_cells, rank, size, status, halo_obs);
#ifdef DEBUG
    printf("==timestep: %d==\n", tt);
    printf("av velocity: %.12E\n", av_vels[tt]);
    printf("tot density: %.12E\n", total_density(params, cells));
#endif
  }

  if(rank != MASTER){
    if(rank == size - 1){
      for(int jj = 0; jj < remote_nrows * local_ncols; jj++){
        sendcbuf[jj] = halo_cells[jj + 1*local_ncols];
        sendobuf[jj] = halo_obs[jj + 1*local_ncols];
      }
      MPI_Send(sendcbuf, remote_nrows*local_ncols, MPI_cell_type, MASTER, tag, MPI_COMM_WORLD);
      MPI_Send(sendobuf, remote_nrows*local_ncols, MPI_INT, MASTER, tag, MPI_COMM_WORLD);
    } else {
      for(int jj = 0; jj < local_nrows * local_ncols; jj++){
        sendcbuf[jj] = halo_cells[jj + 1*local_ncols];
        sendobuf[jj] = halo_obs[jj + 1*local_ncols];
      }
      MPI_Send(sendcbuf, local_nrows*local_ncols, MPI_cell_type, MASTER, tag, MPI_COMM_WORLD);
      MPI_Send(sendobuf, local_nrows*local_ncols, MPI_INT, MASTER, tag, MPI_COMM_WORLD);

    }
  } else {
    for(int jj = 0; jj < local_ncols*local_nrows; jj++){
      cells[jj] = halo_cells[jj + 1*local_ncols];
    }
    for(int source = 1; source < size; source++){
      if(source == size - 1){
        MPI_Recv(recvcbuf, remote_nrows*local_ncols, MPI_cell_type, source, tag, MPI_COMM_WORLD, &status);
        MPI_Recv(recvobuf, remote_nrows*local_ncols, MPI_INT, source, tag, MPI_COMM_WORLD, &status);
        for(int jj = 0; jj < remote_nrows*local_ncols; jj++){
          cells[jj + (source*(local_nrows*local_ncols))] = recvcbuf[jj];
          obstacles[jj + (source*(local_nrows*local_ncols))] = recvobuf[jj];
        }
      } else {
        MPI_Recv(recvcbuf, local_nrows*halo_local_ncols, MPI_cell_type, source, tag, MPI_COMM_WORLD, &status);
        MPI_Recv(recvobuf, local_nrows*halo_local_ncols, MPI_INT, source, tag, MPI_COMM_WORLD, &status);
        for(int jj = 0; jj < local_nrows*local_ncols; jj++){
          cells[jj + (source*(local_nrows*local_ncols))] = recvcbuf[jj];
          obstacles[jj + (source*(local_nrows*local_ncols))] = recvobuf[jj];
        }
      }
    }
  }


  gettimeofday(&timstr, NULL);
  toc = timstr.tv_sec + (timstr.tv_usec / 1000000.0);
  getrusage(RUSAGE_SELF, &ru);
  timstr = ru.ru_utime;
  usrtim = timstr.tv_sec + (timstr.tv_usec / 1000000.0);
  timstr = ru.ru_stime;
  systim = timstr.tv_sec + (timstr.tv_usec / 1000000.0);

  /* write final values and free memory */
  if(rank == MASTER){
    printf("==done==\n");
    printf("Reynolds number:\t\t%.12E\n", calc_reynolds(params, cells, obstacles));
    printf("Elapsed time:\t\t\t%.6lf (s)\n", toc - tic);
    printf("Elapsed user CPU time:\t\t%.6lf (s)\n", usrtim);
    printf("Elapsed system CPU time:\t%.6lf (s)\n", systim);
    write_values(params, cells, obstacles, av_vels);
  }
  finalise(&params, &cells, &tmp_cells, &obstacles, &av_vels);

  MPI_Finalize();

  return EXIT_SUCCESS;
}

<<<<<<< HEAD
int timestep(const t_param params, t_speed* cells, t_speed* tmp_cells, int* obstacles, t_speed* halo_cells, int* halo_obs, int local_nrows, int local_ncols, int size, int rank, int halo_local_nrows, int halo_local_ncols, int nlr_nrows, t_speed* halo_temp, MPI_Status status, int top,
 int bottom)
=======
int timestep(const t_param params, t_speed* cells, t_speed* tmp_cells, int* obstacles, t_speed* halo_cells, int* halo_obs, int local_nrows, int local_ncols, int size, int rank, int halo_local_nrows, int halo_local_ncols, int nlr_nrows, t_speed* halo_temp, MPI_Status status, int top, 
 int bottom, MPI_Datatype MPI_cell_type)
>>>>>>> d62a7e1e
{
  if(size == params.ny){
    if(rank == size-2){
      accelerate_flow(params, cells, obstacles, halo_cells, halo_obs, local_nrows);
    }
  } else {
    if(rank == size-1){
      accelerate_flow(params, cells, obstacles, halo_cells, halo_obs, local_nrows);
    }
  }

  halo_ex(halo_cells, halo_local_ncols, halo_local_nrows, status, local_nrows, local_ncols, top, bottom, MPI_cell_type);

  //accelerate_flow(params, cells, obstacles, halo_cells, halo_obs, local_nrows);
  propagate(params, cells, tmp_cells, halo_cells, local_ncols, local_nrows, nlr_nrows, halo_local_nrows, halo_local_ncols, rank, size, halo_temp);
  rebound(params, cells, tmp_cells, obstacles, local_nrows, local_ncols, halo_obs, halo_cells, rank, size, nlr_nrows, halo_temp);
  collision(params, cells, tmp_cells, obstacles, local_nrows, local_ncols, halo_obs, halo_temp, halo_cells);
  return EXIT_SUCCESS;
}

int accelerate_flow(const t_param params, t_speed* cells, int* obstacles, t_speed* halo_cells, int* halo_obs, int local_nrows)
{
  /* compute weighting factors */
  float w1 = params.density * params.accel / 9.f;
  float w2 = params.density * params.accel / 36.f;

  /* modify the 2nd row of the grid */
  int h_jj = local_nrows - 1;
  int o_jj = local_nrows - 2;
  int jj = params.ny-2;

  /*for (int ii = 0; ii < params.nx; ii++)
    {
      // if the cell is not occupied and
      //     ** we don't send a negative density
      if (!obstacles[ii + jj*params.nx]
          && (cells[ii + jj*params.nx].speeds[3] - w1) > 0.f
          && (cells[ii + jj*params.nx].speeds[6] - w2) > 0.f
          && (cells[ii + jj*params.nx].speeds[7] - w2) > 0.f)
      {
        // increase 'east-side' densities
        cells[ii + jj*params.nx].speeds[1] += w1;
        cells[ii + jj*params.nx].speeds[5] += w2;
        cells[ii + jj*params.nx].speeds[8] += w2;
        // decrease 'west-side' densities
        cells[ii + jj*params.nx].speeds[3] -= w1;
        cells[ii + jj*params.nx].speeds[6] -= w2;
        cells[ii + jj*params.nx].speeds[7] -= w2;
      }
    }*/

  for (int ii = 0; ii < params.nx; ii++)
  {
    // if the cell is not occupied and
    // we don't send a negative density
    if (!halo_obs[ii + o_jj*params.nx]
        && (halo_cells[ii + h_jj*params.nx].speeds[3] - w1) > 0.f
        && (halo_cells[ii + h_jj*params.nx].speeds[6] - w2) > 0.f
        && (halo_cells[ii + h_jj*params.nx].speeds[7] - w2) > 0.f)
    {
      // increase 'east-side' densities
      halo_cells[ii + h_jj*params.nx].speeds[1] += w1;
      halo_cells[ii + h_jj*params.nx].speeds[5] += w2;
      halo_cells[ii + h_jj*params.nx].speeds[8] += w2;
      // decrease 'west-side' densities
      halo_cells[ii + h_jj*params.nx].speeds[3] -= w1;
      halo_cells[ii + h_jj*params.nx].speeds[6] -= w2;
      halo_cells[ii + h_jj*params.nx].speeds[7] -= w2;
    }
  }



  return EXIT_SUCCESS;
}

int propagate(const t_param params, t_speed* cells, t_speed* tmp_cells, t_speed* halo_cells, int local_ncols, int local_nrows, int nlr_nrows,
              int halo_local_nrows, int halo_local_ncols, int rank, int size, t_speed* halo_temp)
{
  /* loop over _all_ cells */
  /*for (int jj = 0; jj < params.ny; jj++)
  {
    for (int ii = 0; ii < params.nx; ii++)
    {
      // determine indices of axis-direction neighbours
      // respecting periodic boundary conditions (wrap around)
      int y_n = (jj + 1) % params.ny;
      int x_e = (ii + 1) % params.nx;
      int y_s = (jj == 0) ? (jj + params.ny - 1) : (jj - 1);
      int x_w = (ii == 0) ? (ii + params.nx - 1) : (ii - 1);
      // propagate densities from neighbouring cells, following
      // appropriate directions of travel and writing into
      // scratch space grid
      tmp_cells[ii + jj*params.nx].speeds[0] = cells[ii + jj*params.nx].speeds[0]; // central cell, no movement
      tmp_cells[ii + jj*params.nx].speeds[1] = cells[x_w + jj*params.nx].speeds[1]; // east
      tmp_cells[ii + jj*params.nx].speeds[2] = cells[ii + y_s*params.nx].speeds[2]; // north
      tmp_cells[ii + jj*params.nx].speeds[3] = cells[x_e + jj*params.nx].speeds[3]; // west
      tmp_cells[ii + jj*params.nx].speeds[4] = cells[ii + y_n*params.nx].speeds[4]; // south
      tmp_cells[ii + jj*params.nx].speeds[5] = cells[x_w + y_s*params.nx].speeds[5]; // north-east
      tmp_cells[ii + jj*params.nx].speeds[6] = cells[x_e + y_s*params.nx].speeds[6]; // north-west
      tmp_cells[ii + jj*params.nx].speeds[7] = cells[x_e + y_n*params.nx].speeds[7]; // south-west
      tmp_cells[ii + jj*params.nx].speeds[8] = cells[x_w + y_n*params.nx].speeds[8]; // south-east/
    }
  }*/
  for (int jj = 0; jj < local_nrows; jj++)
  {
    for (int ii = 0; ii < local_ncols; ii++)
    {
      int y_n = (jj+1) + 1;
      int x_e = (ii + 1) % halo_local_ncols; //((ii+1) + 1);
      int y_s = (jj+1) - 1;
      int x_w = (ii == 0) ? (ii + halo_local_ncols - 1) : (ii - 1); //((ii+1) - 1);

      halo_temp[(ii + jj*params.nx)].speeds[0] = halo_cells[ii + (jj+1)*halo_local_ncols].speeds[0]; /* central cell, no movement */
      halo_temp[(ii + jj*params.nx)].speeds[1] = halo_cells[x_w + (jj+1)*local_ncols].speeds[1]; /* east */
      halo_temp[(ii + jj*params.nx)].speeds[2] = halo_cells[ii + y_s*local_ncols].speeds[2]; /* north */
      halo_temp[(ii + jj*params.nx)].speeds[3] = halo_cells[x_e + (jj+1)*local_ncols].speeds[3]; /* west */
      halo_temp[(ii + jj*params.nx)].speeds[4] = halo_cells[ii + y_n*local_ncols].speeds[4]; /* south */
      halo_temp[(ii + jj*params.nx)].speeds[5] = halo_cells[x_w + y_s*local_ncols].speeds[5]; /* north-east */
      halo_temp[(ii + jj*params.nx)].speeds[6] = halo_cells[x_e + y_s*local_ncols].speeds[6]; /* north-west */
      halo_temp[(ii + jj*params.nx)].speeds[7] = halo_cells[x_e + y_n*local_ncols].speeds[7]; /* south-west */
      halo_temp[(ii + jj*params.nx)].speeds[8] = halo_cells[x_w + y_n*local_ncols].speeds[8]; /* south-east */
    }
  }

  return EXIT_SUCCESS;
}

int rebound(const t_param params, t_speed* cells, t_speed* tmp_cells, int* obstacles, int local_nrows, int local_ncols, int* halo_obs,
            t_speed* halo_cells, int rank, int size, int nlr_nrows, t_speed* halo_temp)
{
  /* //loop over the cells in the grid
  for (int jj = 0; jj < params.ny; jj++)
  {
    for (int ii = 0; ii < local_ncols; ii++)
    {
      // if the cell contains an obstacle
      if (obstacles[jj*params.nx + ii])
      {
        // called after propagate, so taking values from scratch space
        // mirroring, and writing into main grid
        cells[ii + jj*params.nx].speeds[1] = tmp_cells[ii + jj*params.nx].speeds[3];
        cells[ii + jj*params.nx].speeds[2] = tmp_cells[ii + jj*params.nx].speeds[4];
        cells[ii + jj*params.nx].speeds[3] = tmp_cells[ii + jj*params.nx].speeds[1];
        cells[ii + jj*params.nx].speeds[4] = tmp_cells[ii + jj*params.nx].speeds[2];
        cells[ii + jj*params.nx].speeds[5] = tmp_cells[ii + jj*params.nx].speeds[7];
        cells[ii + jj*params.nx].speeds[6] = tmp_cells[ii + jj*params.nx].speeds[8];
        cells[ii + jj*params.nx].speeds[7] = tmp_cells[ii + jj*params.nx].speeds[5];
        cells[ii + jj*params.nx].speeds[8] = tmp_cells[ii + jj*params.nx].speeds[6];
      }
    }
  }*/

  for (int jj = 0; jj < local_nrows; jj++)
  {
    for (int ii = 0; ii < local_ncols; ii++)
    {
      if (halo_obs[jj*params.nx + ii])
      {
        halo_cells[ii + (jj+1)*params.nx].speeds[1] = halo_temp[ii + jj*params.nx].speeds[3];
        halo_cells[ii + (jj+1)*params.nx].speeds[2] = halo_temp[ii + jj*params.nx].speeds[4];
        halo_cells[ii + (jj+1)*params.nx].speeds[3] = halo_temp[ii + jj*params.nx].speeds[1];
        halo_cells[ii + (jj+1)*params.nx].speeds[4] = halo_temp[ii + jj*params.nx].speeds[2];
        halo_cells[ii + (jj+1)*params.nx].speeds[5] = halo_temp[ii + jj*params.nx].speeds[7];
        halo_cells[ii + (jj+1)*params.nx].speeds[6] = halo_temp[ii + jj*params.nx].speeds[8];
        halo_cells[ii + (jj+1)*params.nx].speeds[7] = halo_temp[ii + jj*params.nx].speeds[5];
        halo_cells[ii + (jj+1)*params.nx].speeds[8] = halo_temp[ii + jj*params.nx].speeds[6];
      }
    }
  }

  return EXIT_SUCCESS;
}

int collision(const t_param params, t_speed* cells, t_speed* tmp_cells, int* obstacles, int local_nrows, int local_ncols, int* halo_obs,
              t_speed* halo_temp, t_speed* halo_cells)
{
  const float c_sq = 1.f / 3.f; /* square of speed of sound */
  const float w0 = 4.f / 9.f;  /* weighting factor */
  const float w1 = 1.f / 9.f;  /* weighting factor */
  const float w2 = 1.f / 36.f; /* weighting factor */

  /* loop over the cells in the grid
  ** NB the collision step is called after
  ** the propagate step and so values of interest
  ** are in the scratch-space grid */
  for (int jj = 0; jj < local_nrows; jj++)
  {
    for (int ii = 0; ii < local_ncols; ii++)
    {
      /* don't consider occupied cells */
      if (!halo_obs[ii + jj*params.nx])
      {
        /* compute local density total */
        float local_density = 0.f;

        for (int kk = 0; kk < NSPEEDS; kk++)
        {
          local_density += halo_temp[ii + jj*params.nx].speeds[kk];
        }

        /* compute x velocity component */
        float u_x = (halo_temp[ii + jj*params.nx].speeds[1]
                      + halo_temp[ii + jj*params.nx].speeds[5]
                      + halo_temp[ii + jj*params.nx].speeds[8]
                      - (halo_temp[ii + jj*params.nx].speeds[3]
                         + halo_temp[ii + jj*params.nx].speeds[6]
                         + halo_temp[ii + jj*params.nx].speeds[7]))
                     / local_density;
        /* compute y velocity component */
        float u_y = (halo_temp[ii + jj*params.nx].speeds[2]
                      + halo_temp[ii + jj*params.nx].speeds[5]
                      + halo_temp[ii + jj*params.nx].speeds[6]
                      - (halo_temp[ii + jj*params.nx].speeds[4]
                         + halo_temp[ii + jj*params.nx].speeds[7]
                         + halo_temp[ii + jj*params.nx].speeds[8]))
                     / local_density;

        /* velocity squared */
        float u_sq = u_x * u_x + u_y * u_y;

        /* directional velocity components */
        float u[NSPEEDS];
        u[1] =   u_x;        /* east */
        u[2] =         u_y;  /* north */
        u[3] = - u_x;        /* west */
        u[4] =       - u_y;  /* south */
        u[5] =   u_x + u_y;  /* north-east */
        u[6] = - u_x + u_y;  /* north-west */
        u[7] = - u_x - u_y;  /* south-west */
        u[8] =   u_x - u_y;  /* south-east */

        /* equilibrium densities */
        float d_equ[NSPEEDS];
        /* zero velocity density: weight w0 */
        d_equ[0] = w0 * local_density
                   * (1.f - u_sq / (2.f * c_sq));
        /* axis speeds: weight w1 */
        d_equ[1] = w1 * local_density * (1.f + u[1] / c_sq
                                         + (u[1] * u[1]) / (2.f * c_sq * c_sq)
                                         - u_sq / (2.f * c_sq));
        d_equ[2] = w1 * local_density * (1.f + u[2] / c_sq
                                         + (u[2] * u[2]) / (2.f * c_sq * c_sq)
                                         - u_sq / (2.f * c_sq));
        d_equ[3] = w1 * local_density * (1.f + u[3] / c_sq
                                         + (u[3] * u[3]) / (2.f * c_sq * c_sq)
                                         - u_sq / (2.f * c_sq));
        d_equ[4] = w1 * local_density * (1.f + u[4] / c_sq
                                         + (u[4] * u[4]) / (2.f * c_sq * c_sq)
                                         - u_sq / (2.f * c_sq));
        /* diagonal speeds: weight w2 */
        d_equ[5] = w2 * local_density * (1.f + u[5] / c_sq
                                         + (u[5] * u[5]) / (2.f * c_sq * c_sq)
                                         - u_sq / (2.f * c_sq));
        d_equ[6] = w2 * local_density * (1.f + u[6] / c_sq
                                         + (u[6] * u[6]) / (2.f * c_sq * c_sq)
                                         - u_sq / (2.f * c_sq));
        d_equ[7] = w2 * local_density * (1.f + u[7] / c_sq
                                         + (u[7] * u[7]) / (2.f * c_sq * c_sq)
                                         - u_sq / (2.f * c_sq));
        d_equ[8] = w2 * local_density * (1.f + u[8] / c_sq
                                         + (u[8] * u[8]) / (2.f * c_sq * c_sq)
                                         - u_sq / (2.f * c_sq));

        /* relaxation step */
        for (int kk = 0; kk < NSPEEDS; kk++)
        {
          halo_cells[ii + (jj+1)*params.nx].speeds[kk] = halo_temp[ii + jj*params.nx].speeds[kk]
                                                  + params.omega
                                                  * (d_equ[kk] - halo_temp[ii + jj*params.nx].speeds[kk]);
        }
      }
    }
  }

  return EXIT_SUCCESS;
}

float av_velocity(const t_param params, t_speed* cells, int* obstacles, int local_nrows, int local_ncols, t_speed* halo_cells, int rank,
                  int size, MPI_Status status, int* halo_obs)
{
  int    tot_cells = 0;  /* no. of cells used in calculation */
  float tot_u;          /* accumulated magnitudes of velocity for each cell */
  int recv_tot_cells;
  float recv_tot_u;

  /* initialise */
  tot_u = 0.f;

  /* loop over all non-blocked cells */
  for (int jj = 1; jj < local_nrows+1; jj++)
  {
    for (int ii = 0; ii < local_ncols; ii++)
    {
      /* ignore occupied cells */
      if (!halo_obs[ii + (jj-1)*params.nx])
      {
        /* local density total */
        float local_density = 0.f;

        for (int kk = 0; kk < NSPEEDS; kk++)
        {
          local_density += halo_cells[ii + jj*params.nx].speeds[kk];
        }

        /* x-component of velocity */
        float u_x = (halo_cells[ii + jj*params.nx].speeds[1]
                      + halo_cells[ii + jj*params.nx].speeds[5]
                      + halo_cells[ii + jj*params.nx].speeds[8]
                      - (halo_cells[ii + jj*params.nx].speeds[3]
                         + halo_cells[ii + jj*params.nx].speeds[6]
                         + halo_cells[ii + jj*params.nx].speeds[7]))
                     / local_density;
        /* compute y velocity component */
        float u_y = (halo_cells[ii + jj*params.nx].speeds[2]
                      + halo_cells[ii + jj*params.nx].speeds[5]
                      + halo_cells[ii + jj*params.nx].speeds[6]
                      - (halo_cells[ii + jj*params.nx].speeds[4]
                         + halo_cells[ii + jj*params.nx].speeds[7]
                         + halo_cells[ii + jj*params.nx].speeds[8]))
                     / local_density;
        /* accumulate the norm of x- and y- velocity components */
        tot_u += sqrtf((u_x * u_x) + (u_y * u_y));
        /* increase counter of inspected cells */
        ++tot_cells;
      }
    }
  }

  if(rank == MASTER){
    for(int source = 1; source < size; source++){
      MPI_Recv(&recv_tot_u, 1, MPI_FLOAT, source, 0, MPI_COMM_WORLD, &status);
      MPI_Recv(&recv_tot_cells, 1, MPI_INT, source, 0, MPI_COMM_WORLD, &status);
      tot_u += recv_tot_u;
      tot_cells += recv_tot_cells;
    }
    return tot_u / (float)tot_cells;
  } else {
    MPI_Send(&tot_u, 1, MPI_FLOAT, MASTER, 0, MPI_COMM_WORLD);
    MPI_Send(&tot_cells, 1, MPI_INT, MASTER, 0, MPI_COMM_WORLD);
  }

 return 0;

}

float final_av_velocity(const t_param params, t_speed* cells, int* obstacles)
{
  int    tot_cells = 0;
  float tot_u;

  tot_u = 0.f;

  for (int jj = 0; jj < params.ny; jj++)
  {
    for (int ii = 0; ii < params.nx; ii++)
    {
      if (!obstacles[ii + jj*params.nx])
      {
        float local_density = 0.f;

        for (int kk = 0; kk < NSPEEDS; kk++)
        {
          local_density += cells[ii + jj*params.nx].speeds[kk];
        }

        float u_x = (cells[ii + jj*params.nx].speeds[1]
                      + cells[ii + jj*params.nx].speeds[5]
                      + cells[ii + jj*params.nx].speeds[8]
                      - (cells[ii + jj*params.nx].speeds[3]
                         + cells[ii + jj*params.nx].speeds[6]
                         + cells[ii + jj*params.nx].speeds[7]))
                     / local_density;
        float u_y = (cells[ii + jj*params.nx].speeds[2]
                      + cells[ii + jj*params.nx].speeds[5]
                      + cells[ii + jj*params.nx].speeds[6]
                      - (cells[ii + jj*params.nx].speeds[4]
                         + cells[ii + jj*params.nx].speeds[7]
                         + cells[ii + jj*params.nx].speeds[8]))
                     / local_density;
        tot_u += sqrtf((u_x * u_x) + (u_y * u_y));
        ++tot_cells;
      }
    }
  }

  return tot_u / (float)tot_cells;
}

void halo_ex(t_speed* halo_cells, int halo_local_ncols, int halo_local_nrows, MPI_Status status, int local_nrows, int local_ncols, int top,
             int bottom, MPI_Datatype MPI_cell_type)
{

  t_speed* sendbuf = (t_speed*)malloc(sizeof(t_speed) * local_ncols);
  t_speed* recvbuf = (t_speed*)malloc(sizeof(t_speed) * local_ncols);
  //Send top, receive bottom
  for(int jj = 0; jj < halo_local_ncols; jj++){
    sendbuf[jj] = halo_cells[jj + (halo_local_ncols*local_nrows)];
  }
  MPI_Sendrecv(sendbuf, halo_local_ncols, MPI_cell_type, top, 0,
                 recvbuf, halo_local_ncols, MPI_cell_type, bottom, 0,
                 MPI_COMM_WORLD, &status);
  for(int jj = 0; jj < halo_local_ncols; jj++){
    halo_cells[jj] = recvbuf[jj];
  }
  //Send bottom, receive top
  for(int jj = 0; jj < halo_local_ncols; jj++){
    sendbuf[jj] = halo_cells[jj + (halo_local_ncols*1)];
  }
  MPI_Sendrecv(sendbuf, halo_local_ncols, MPI_cell_type, bottom, 0,
                 recvbuf, halo_local_ncols, MPI_cell_type, top, 0,
                 MPI_COMM_WORLD, &status);
  for(int jj = 0; jj < halo_local_ncols; jj++){
    halo_cells[jj + (halo_local_ncols*(local_nrows+1))] = recvbuf[jj];
  }
}

int initialise(const char* paramfile, const char* obstaclefile,
               t_param* params, t_speed** cells_ptr, t_speed** tmp_cells_ptr,
               int** obstacles_ptr, float** av_vels_ptr, int rank)
{
  char   message[1024];  /* message buffer */
  FILE*   fp;            /* file pointer */
  int    xx, yy;         /* generic array indices */
  int    blocked;        /* indicates whether a cell is blocked by an obstacle */
  int    retval;         /* to hold return value for checking */

  /* open the parameter file */
  fp = fopen(paramfile, "r");

  if (fp == NULL)
  {
    sprintf(message, "could not open input parameter file: %s", paramfile);
    die(message, __LINE__, __FILE__);
  }

  /* read in the parameter values */
  retval = fscanf(fp, "%d\n", &(params->nx));

  if (retval != 1) die("could not read param file: nx", __LINE__, __FILE__);

  retval = fscanf(fp, "%d\n", &(params->ny));

  if (retval != 1) die("could not read param file: ny", __LINE__, __FILE__);

  retval = fscanf(fp, "%d\n", &(params->maxIters));

  if (retval != 1) die("could not read param file: maxIters", __LINE__, __FILE__);

  retval = fscanf(fp, "%d\n", &(params->reynolds_dim));

  if (retval != 1) die("could not read param file: reynolds_dim", __LINE__, __FILE__);

  retval = fscanf(fp, "%f\n", &(params->density));

  if (retval != 1) die("could not read param file: density", __LINE__, __FILE__);

  retval = fscanf(fp, "%f\n", &(params->accel));

  if (retval != 1) die("could not read param file: accel", __LINE__, __FILE__);

  retval = fscanf(fp, "%f\n", &(params->omega));

  if (retval != 1) die("could not read param file: omega", __LINE__, __FILE__);

  /* and close up the file */
  fclose(fp);

  /*
  ** Allocate memory.
  **
  ** Remember C is pass-by-value, so we need to
  ** pass pointers into the initialise function.
  **
  ** NB we are allocating a 1D array, so that the
  ** memory will be contiguous.  We still want to
  ** index this memory as if it were a (row major
  ** ordered) 2D array, however.  We will perform
  ** some arithmetic using the row and column
  ** coordinates, inside the square brackets, when
  ** we want to access elements of this array.
  **
  ** Note also that we are using a structure to
  ** hold an array of 'speeds'.  We will allocate
  ** a 1D array of these structs.
  */

//  if(rank == MASTER){
    /* main grid */
    *cells_ptr = (t_speed*)malloc(sizeof(t_speed) * (params->ny * params->nx));

    if (*cells_ptr == NULL) die("cannot allocate memory for cells", __LINE__, __FILE__);

    /* 'helper' grid, used as scratch space */
    *tmp_cells_ptr = (t_speed*)malloc(sizeof(t_speed) * (params->ny * params->nx));

    if (*tmp_cells_ptr == NULL) die("cannot allocate memory for tmp_cells", __LINE__, __FILE__);

    /* the map of obstacles */
    *obstacles_ptr = malloc(sizeof(int) * (params->ny * params->nx));

    if (*obstacles_ptr == NULL) die("cannot allocate column memory for obstacles", __LINE__, __FILE__);

  /* initialise densities */
  float w0 = params->density * 4.f / 9.f;
  float w1 = params->density      / 9.f;
  float w2 = params->density      / 36.f;

  for (int jj = 0; jj < params->ny; jj++)
  {
    for (int ii = 0; ii < params->nx; ii++)
    {
      /* centre */
      (*cells_ptr)[ii + jj*params->nx].speeds[0] = w0;
      /* axis directions */
      (*cells_ptr)[ii + jj*params->nx].speeds[1] = w1;
      (*cells_ptr)[ii + jj*params->nx].speeds[2] = w1;
      (*cells_ptr)[ii + jj*params->nx].speeds[3] = w1;
      (*cells_ptr)[ii + jj*params->nx].speeds[4] = w1;
      /* diagonals */
      (*cells_ptr)[ii + jj*params->nx].speeds[5] = w2;
      (*cells_ptr)[ii + jj*params->nx].speeds[6] = w2;
      (*cells_ptr)[ii + jj*params->nx].speeds[7] = w2;
      (*cells_ptr)[ii + jj*params->nx].speeds[8] = w2;
    }
  }

  /* first set all cells in obstacle array to zero */
  for (int jj = 0; jj < params->ny; jj++)
  {
    for (int ii = 0; ii < params->nx; ii++)
    {
      (*obstacles_ptr)[ii + jj*params->nx] = 0;
    }
  }

  /* open the obstacle data file */
  fp = fopen(obstaclefile, "r");

  if (fp == NULL)
  {
    sprintf(message, "could not open input obstacles file: %s", obstaclefile);
    die(message, __LINE__, __FILE__);
  }

  /* read-in the blocked cells list */
  while ((retval = fscanf(fp, "%d %d %d\n", &xx, &yy, &blocked)) != EOF)
  {
    /* some checks */
    if (retval != 3) die("expected 3 values per line in obstacle file", __LINE__, __FILE__);

    if (xx < 0 || xx > params->nx - 1) die("obstacle x-coord out of range", __LINE__, __FILE__);

    if (yy < 0 || yy > params->ny - 1) die("obstacle y-coord out of range", __LINE__, __FILE__);

    if (blocked != 1) die("obstacle blocked value should be 1", __LINE__, __FILE__);

    /* assign to array */
    (*obstacles_ptr)[xx + yy*params->nx] = blocked;
  }

  /* and close the file */
  fclose(fp);


  /*
  ** allocate space to hold a record of the avarage velocities computed
  ** at each timestep
  */
  *av_vels_ptr = (float*)malloc(sizeof(float) * params->maxIters);

  return EXIT_SUCCESS;
}

int calc_ncols_from_rank(int rank, int size, int numRows)
{
  int nrows;

  nrows = numRows / size;       /* integer division */
  if ((numRows % size) != 0) {  /* if there is a remainder */
    if (rank == size - 1)
      nrows += numRows % size;  /* add remainder to last rank */
  }

  return nrows;
}


int finalise(const t_param* params, t_speed** cells_ptr, t_speed** tmp_cells_ptr,
             int** obstacles_ptr, float** av_vels_ptr)
{
  /*
  ** free up allocated memory
  */
  free(*cells_ptr);
  *cells_ptr = NULL;

  free(*tmp_cells_ptr);
  *tmp_cells_ptr = NULL;

  free(*obstacles_ptr);
  *obstacles_ptr = NULL;

  free(*av_vels_ptr);
  *av_vels_ptr = NULL;

  return EXIT_SUCCESS;
}


float calc_reynolds(const t_param params, t_speed* cells, int* obstacles)
{
  const float viscosity = 1.f / 6.f * (2.f / params.omega - 1.f);

  return final_av_velocity(params, cells, obstacles) * params.reynolds_dim / viscosity;
}

float total_density(const t_param params, t_speed* cells)
{
  float total = 0.f;  /* accumulator */

  for (int jj = 0; jj < params.ny; jj++)
  {
    for (int ii = 0; ii < params.nx; ii++)
    {
      for (int kk = 0; kk < NSPEEDS; kk++)
      {
        total += cells[ii + jj*params.nx].speeds[kk];
      }
    }
  }

  return total;
}

int write_values(const t_param params, t_speed* cells, int* obstacles, float* av_vels)
{
  FILE* fp;                     /* file pointer */
  const float c_sq = 1.f / 3.f; /* sq. of speed of sound */
  float local_density;         /* per grid cell sum of densities */
  float pressure;              /* fluid pressure in grid cell */
  float u_x;                   /* x-component of velocity in grid cell */
  float u_y;                   /* y-component of velocity in grid cell */
  float u;                     /* norm--root of summed squares--of u_x and u_y */

  fp = fopen(FINALSTATEFILE, "w");

  if (fp == NULL)
  {
    die("could not open file output file", __LINE__, __FILE__);
  }

  for (int jj = 0; jj < params.ny; jj++)
  {
    for (int ii = 0; ii < params.nx; ii++)
    {
      /* an occupied cell */
      if (obstacles[ii + jj*params.nx])
      {
        u_x = u_y = u = 0.f;
        pressure = params.density * c_sq;
      }
      /* no obstacle */
      else
      {
        local_density = 0.f;

        for (int kk = 0; kk < NSPEEDS; kk++)
        {
          local_density += cells[ii + jj*params.nx].speeds[kk];
        }

        /* compute x velocity component */
        u_x = (cells[ii + jj*params.nx].speeds[1]
               + cells[ii + jj*params.nx].speeds[5]
               + cells[ii + jj*params.nx].speeds[8]
               - (cells[ii + jj*params.nx].speeds[3]
                  + cells[ii + jj*params.nx].speeds[6]
                  + cells[ii + jj*params.nx].speeds[7]))
              / local_density;
        /* compute y velocity component */
        u_y = (cells[ii + jj*params.nx].speeds[2]
               + cells[ii + jj*params.nx].speeds[5]
               + cells[ii + jj*params.nx].speeds[6]
               - (cells[ii + jj*params.nx].speeds[4]
                  + cells[ii + jj*params.nx].speeds[7]
                  + cells[ii + jj*params.nx].speeds[8]))
              / local_density;
        /* compute norm of velocity */
        u = sqrtf((u_x * u_x) + (u_y * u_y));
        /* compute pressure */
        pressure = local_density * c_sq;
      }

      /* write to file */
      fprintf(fp, "%d %d %.12E %.12E %.12E %.12E %d\n", ii, jj, u_x, u_y, u, pressure, obstacles[ii * params.nx + jj]);
    }
  }

  fclose(fp);

  fp = fopen(AVVELSFILE, "w");

  if (fp == NULL)
  {
    die("could not open file output file", __LINE__, __FILE__);
  }

  for (int ii = 0; ii < params.maxIters; ii++)
  {
    fprintf(fp, "%d:\t%.12E\n", ii, av_vels[ii]);
  }

  fclose(fp);

  return EXIT_SUCCESS;
}

void die(const char* message, const int line, const char* file)
{
  fprintf(stderr, "Error at line %d of file %s:\n", line, file);
  fprintf(stderr, "%s\n", message);
  fflush(stderr);
  exit(EXIT_FAILURE);
}

void usage(const char* exe)
{
  fprintf(stderr, "Usage: %s <paramfile> <obstaclefile>\n", exe);
  exit(EXIT_FAILURE);
}<|MERGE_RESOLUTION|>--- conflicted
+++ resolved
@@ -362,13 +362,8 @@
   return EXIT_SUCCESS;
 }
 
-<<<<<<< HEAD
 int timestep(const t_param params, t_speed* cells, t_speed* tmp_cells, int* obstacles, t_speed* halo_cells, int* halo_obs, int local_nrows, int local_ncols, int size, int rank, int halo_local_nrows, int halo_local_ncols, int nlr_nrows, t_speed* halo_temp, MPI_Status status, int top,
- int bottom)
-=======
-int timestep(const t_param params, t_speed* cells, t_speed* tmp_cells, int* obstacles, t_speed* halo_cells, int* halo_obs, int local_nrows, int local_ncols, int size, int rank, int halo_local_nrows, int halo_local_ncols, int nlr_nrows, t_speed* halo_temp, MPI_Status status, int top, 
  int bottom, MPI_Datatype MPI_cell_type)
->>>>>>> d62a7e1e
 {
   if(size == params.ny){
     if(rank == size-2){
