--- conflicted
+++ resolved
@@ -477,17 +477,6 @@
   const float w1 = 1.f / 9.f;  /* weighting factor */
   const float w2 = 1.f / 36.f; /* weighting factor */
 
-<<<<<<< HEAD
-=======
-  struct timeval timstr;        /* structure to hold elapsed time */
-  struct rusage ru;             /* structure to hold CPU time--system and user */
-  double tic, toc;              /* floating point numbers to calculate elapsed wallclock time */
-  double usrtim;                /* floating point number to record elapsed user CPU time */
-  double systim;
-
-  float local0, local1, local2, local3, local4, local5, local6, local7, local8;
-
->>>>>>> d480144e
   MPI_Request	send_top_request,recv_top_request,send_bottom_request,recv_bottom_request;
 
   //Send top, receive bottom
@@ -503,26 +492,10 @@
   }
   MPI_Isend(sendbufbottom,halo_local_ncols, MPI_cell_type, bottom, 0, MPI_COMM_WORLD, &send_bottom_request);
   MPI_Irecv(recvbuftop, halo_local_ncols, MPI_cell_type, top, 0, MPI_COMM_WORLD, &recv_top_request);
-<<<<<<< HEAD
-  
-=======
-
-  //gettimeofday(&timstr, NULL);
-  //toc = timstr.tv_sec + (timstr.tv_usec / 1000000.0);
-  //getrusage(RUSAGE_SELF, &ru);
-  //timstr = ru.ru_utime;
-  //usrtim = timstr.tv_sec + (timstr.tv_usec / 1000000.0);
-  //timstr = ru.ru_stime;
-  //systim = timstr.tv_sec + (timstr.tv_usec / 1000000.0);
-  //printf("Elapsed time:\t\t\t%.6lf (s)\n", toc - tic);
-  //printf("Elapsed user CPU time:\t\t%.6lf (s)\n", usrtim);
-  //printf("Elapsed system CPU time:\t%.6lf (s)\n", systim);
-
-
->>>>>>> d480144e
+
   //MIDDLE ROWS
   for (int jj = 1; jj < local_nrows-1; jj++){
-    #pragma omp simd
+  #pragma omp simd
     for (int ii = 0; ii < local_ncols; ii++){
       int y_n = (jj+1) + 1;
       int x_e = (ii + 1) % halo_local_ncols; //((ii+1) + 1);
@@ -636,15 +609,7 @@
 
   //rebound_mid(params, cells, tmp_cells, local_nrows, local_ncols, halo_obs, halo_cells, rank, size, nlr_nrows, halo_temp);
   //colision_mid
-<<<<<<< HEAD
-  
-=======
-
-  //printf("FIRST MPI WAIT\n");
-  //gettimeofday(&timstr, NULL);
-  //tic = timstr.tv_sec + (timstr.tv_usec / 1000000.0);
-
->>>>>>> d480144e
+
   MPI_Wait(&send_top_request, &status);
   MPI_Wait(&recv_bottom_request, &status);
   for(int jj = 0; jj < halo_local_ncols; jj++){
